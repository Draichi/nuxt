--- conflicted
+++ resolved
@@ -4,17 +4,10 @@
 import minimist, { Opts as MinimistOptions, ParsedArgs } from 'minimist'
 import Hookable from 'hookable'
 
-<<<<<<< HEAD
-import { Builder } from 'nuxt/builder'
-import { CliConfiguration } from 'nuxt/config/options'
-import { Nuxt } from 'nuxt/core'
-import { Generator } from 'nuxt/generator'
-=======
+import { Builder } from 'src/builder'
+import { CliConfiguration } from 'src/config/options'
 import { Nuxt } from 'src/core'
-import { Builder } from 'src/builder'
 import { Generator } from 'src/generator'
-import type { Target } from 'src/utils'
->>>>>>> 60ce35f3
 
 import { name, version } from '../../package.json'
 
