--- conflicted
+++ resolved
@@ -1,14 +1,8 @@
 import path from 'path'
 import defaultsDeep from 'lodash/defaultsDeep'
-<<<<<<< HEAD
 import { loadNuxtConfig as _loadNuxtConfig, getDefaultNuxtConfig } from 'src/config'
 import { MODES } from 'src/utils'
-=======
 import type { ParsedArgs } from 'minimist'
-
-import { loadNuxtConfig as _loadNuxtConfig, getDefaultNuxtConfig } from 'nuxt/config'
-import { MODES } from 'nuxt/utils'
->>>>>>> e75e1911
 
 export async function loadNuxtConfig (argv: ParsedArgs, configContext) {
   const rootDir = path.resolve(argv._[0] || '.')
